# PSPTool - Display, extract and manipulate PSP firmware inside UEFI images
# Copyright (C) 2021 Christian Werling, Robert Buhren, Hans Niklas Jacob
#
# This program is free software: you can redistribute it and/or modify
# it under the terms of the GNU General Public License as published by
# the Free Software Foundation, either version 3 of the License, or
# (at your option) any later version.
#
# This program is distributed in the hope that it will be useful,
# but WITHOUT ANY WARRANTY; without even the implied warranty of
# MERCHANTABILITY or FITNESS FOR A PARTICULAR PURPOSE.  See the
# GNU General Public License for more details.
#
# You should have received a copy of the GNU General Public License
# along with this program.  If not, see <https://www.gnu.org/licenses/>.

import string
import struct

from .utils import NestedBuffer
from .utils import shannon
from .utils import zlib_decompress, zlib_compress
from .utils import decrypt
from .utils import round_to_int
from .types import KeyId, Signature, ReversedSignature
from .crypto import PrivateKey

from enum import Enum

from binascii import hexlify
from math import ceil
from hashlib import md5, sha256

BIOS_ENTRY_TYPES = [0x10062, 0x30062]


class Entry(NestedBuffer):
    ENTRY_ALIGNMENT = 0x10

    UNWRAPPED_IKEK_ZEN_PLUS = b'\x4c\x77\x63\x65\x32\xfe\x4c\x6f\xd6\xb9\xd6\xd7\xb5\x1e\xde\x59'
    HASH_IKEK_ZEN_PLUS = b'\xe2\x84\xda\xe0\x6e\x58\x01\x04\xfa\x6e\x8e\x6b\x58\x68\x8a\x0c'

    UNWRAPPED_IKEK_ZEN = b'\x49\x1e\x40\x1a\x40\x1e\xc1\xb2\x28\x46\x00\xf0\x99\xfd\xe8\x68'
    HASH_IKEK_ZEN = b'\x47\x23\xa8\x52\x03\x38\xbd\x2e\xac\x5f\xae\x9c\x2c\xb5\x92\x5b'

    DIRECTORY_ENTRY_TYPES = {
        0x00: 'AMD_PUBLIC_KEY',
        0x01: 'PSP_FW_BOOT_LOADER',
        0x02: 'PSP_FW_TRUSTED_OS',
        0x03: 'PSP_FW_RECOVERY_BOOT_LOADER',
        0x04: 'PSP_NV_DATA',
        0x05: 'BIOS_PUBLIC_KEY',
        0x06: 'BIOS_RTM_FIRMWARE',
        0x07: 'BIOS_RTM_SIGNATURE',
        0x08: 'SMU_OFFCHIP_FW',
        0x09: 'SEC_DBG_PUBLIC_KEY',
        0x0A: 'OEM_PSP_FW_PUBLIC_KEY',
        0x0B: 'SOFT_FUSE_CHAIN_01',
        0x0C: 'PSP_BOOT_TIME_TRUSTLETS',
        0x0D: 'PSP_BOOT_TIME_TRUSTLETS_KEY',
        0x10: 'PSP_AGESA_RESUME_FW',
        0x12: 'SMU_OFF_CHIP_FW_2',
        0x13: 'DEBUG_UNLOCK',
        0x1A: 'PSP_S3_NV_DATA',
        0x21: 'WRAPPED_IKEK',
        0x22: 'TOKEN_UNLOCK',
        0x24: 'SEC_GASKET',
        0x25: 'MP2_FW',
        0x28: 'DRIVER_ENTRIES',
        0x2D: 'S0I3_DRIVER',
        0x30: 'ABL0',
        0x31: 'ABL1',
        0x32: 'ABL2',
        0x33: 'ABL3',
        0x34: 'ABL4',
        0x35: 'ABL5',
        0x36: 'ABL6',
        0x37: 'ABL7',
        0x3A: 'FW_PSP_WHITELIST',
        # 0x40: 'FW_L2_PTR',
        0x41: 'FW_IMC',
        0x42: 'FW_GEC',
        # 0x43: 'FW_XHCI',
        0x44: 'FW_INVALID',
        0x46: 'ANOTHER_FET',
        0x50: 'KEY_DATABASE',
        0x5f: 'FW_PSP_SMUSCS',
        0x60: 'FW_IMC',
        0x61: 'FW_GEC',
        0x62: 'FW_XHCI',
        0x63: 'FW_INVALID',
        0x108: 'PSP_SMU_FN_FIRMWARE',
        0x118: 'PSP_SMU_FN_FIRMWARE2',

        # Entry types named by us
        #   Custom names are denoted by a leading '!'
        0x14: '!PSP_MCLF_TRUSTLETS',  # very similiar to ~PspTrustlets.bin~ in coreboot blobs
        0x38: '!PSP_ENCRYPTED_NV_DATA',
        0x40: '!PL2_SECONDARY_DIRECTORY',
        0x43: '!KEY_UNKNOWN_1',
        0x4e: '!KEY_UNKNOWN_2',
        0x70: '!BL2_SECONDARY_DIRECTORY',
        0x15f: '!FW_PSP_SMUSCS_2',  # seems to be a secondary FW_PSP_SMUSCS (see above)
        0x112: '!SMU_OFF_CHIP_FW_3',  # seems to tbe a tertiary SMU image (see above)
        0x39: '!SEV_APP',
        0x10062: '!UEFI-IMAGE',
        0x30062: '!UEFI-IMAGE',
        0xdead: '!KEY_NOT_IN_DIR'

    }

    class Type(Enum):
        NO_HDR_ENTRY = 1
        PUBKEY = 2
        NORMAL = 3

    class ParseError(Exception):
        pass

    class TypeError(Exception):
        pass

    @classmethod
    def from_fields(cls, parent_directory, parent_buffer, type_, size, offset, blob, psptool, destination: int = None):
        # Try to parse these ID's as a key entry
        # todo: consolidate these constants with Directory._ENTRY_TYPES_PUBKEY
        PUBKEY_ENTRY_TYPES = [0x0, 0x9, 0xa, 0x5, 0xd, 0x43, 0x4e, 0xdead]

        KEY_STORE_ENTRY_TYPES = [0x50]

        # Types known to have no PSP HDR
        # TODO: Find a better way to identify those entries
        NO_HDR_ENTRY_TYPES = [0x4, 0xb, 0x21, 0x40, 0x70, 0x30062, 0x6, 0x61, 0x60,
                              0x68, 0x100060, 0x100068, 0x5f, 0x15f, 0x1a, 0x22, 0x63,
                              0x67, 0x66, 0x100066, 0x200066, 0x300066, 0x10062,
                              0x400066, 0x500066, 0x800068, 0x61, 0x200060, 0x300060,
                              0x300068, 0x400068, 0x500068, 0x400060, 0x500060, 0x200068,
                              0x7, 0x38, 0x46, 0x54, 0x600060, 0x700060, 0x600068, 0x700068]

        NO_SIZE_ENTRY_TYPES = [0xb]

        size &= 0x00ffffff

        new_entry = None

        if type_ in NO_SIZE_ENTRY_TYPES:
            size = 0

        if type_ in NO_HDR_ENTRY_TYPES:
            # Option 1: it's a plain Entry
            try:
                new_entry = Entry(
                    parent_directory,
                    parent_buffer,
                    type_,
                    size,
                    offset,
                    blob,
                    psptool,
                    destination=destination,
                )
            except:
                psptool.ph.print_warning(f"Couldn't parse plain entry: 0x{type_:x}")

        elif type_ in PUBKEY_ENTRY_TYPES:
            # Option 2: it's a PubkeyEntry
            try:
                new_entry = PubkeyEntry(parent_directory, parent_buffer, type_, size, offset, blob, psptool)
            except UnknownPubkeyEntryVersion:
                new_entry = Entry(
                    parent_directory,
                    parent_buffer,
                    type_,
                    size,
                    offset,
                    blob,
                    psptool,
                    destination=destination,
                )
                psptool.ph.print_warning(f"UnknownPubkeyEntryVersion for {new_entry}")

        elif type_ in KEY_STORE_ENTRY_TYPES:
            # Option 2: it's a KeyStoreEntry
            new_entry = KeyStoreEntry(parent_directory, parent_buffer, type_, size, offset, blob, psptool)

        if new_entry is None:
            # Option 3: it's a HeaderEntry (most common)
            if size == 0:
                # If the size in the directory is zero, set the size to hdr len
                size = HeaderEntry.HEADER_LEN
            new_entry = HeaderEntry(parent_directory, parent_buffer, type_, size, offset, blob, psptool)
            if size == 0:
                psptool.ph.print_warning(f"Entry with zero size. Type: {type_}. Dir: 0x{offset:x}")

        return new_entry

    @classmethod
    def from_blob(cls, binary, id_, type_, compressed, signed, psptool, private_key: PrivateKey=None):
        if type_ == Entry.Type.PUBKEY:
            psptool.ph.print_warning(f"from_blob is not implemented for pubkeys")
            pass
        elif type_ == Entry.Type.NO_HDR_ENTRY:
            psptool.ph.print_warning(f"from_blob is not implemented for non-header objects")
            pass
        elif type_ == Entry.Type.NORMAL:
            size = round_to_int(len(binary), 0x10)
            if compressed:
                rom_data = zlib_compress(binary)
                zlib_size = len(rom_data)
                padded_size = round_to_int(zlib_size, 0x10)
            else:
                rom_data = binary
                zlib_size = 0
                padded_size = round_to_int(len(rom_data), 0x10)

            if signed:
                assert private_key is not None
                total_size = padded_size + private_key.key_type.signature_size
            else:
                total_size = padded_size

            # Add 0x100 for the header
            total_size += 0x100

            if compressed:
                padding_size = padded_size - zlib_size
                total_size += padding_size
                blob = NestedBuffer(bytearray(total_size), total_size)
                blob[0x100:0x100 + zlib_size] = rom_data
                blob[0x100 + zlib_size:0x100 + padded_size] = padding_size * b'\xff'
            else:
                padding_size = padded_size - len(rom_data)
                total_size += padding_size
                blob = NestedBuffer(bytearray(total_size), total_size)
                blob[0x100:0x100 + len(rom_data)] = rom_data
                blob[0x100 + len(rom_data):0x100 + padded_size] = padded_size * b'\xff'

            # Set compressed bit
            if compressed:
                blob[0x48:0x4c] = (1).to_bytes(4, 'little')
            # Set size
            blob[0x14:0x18] = size.to_bytes(4, 'little')
            # Set rom_size
            blob[0x6c:0x70] = total_size.to_bytes(4, 'little')
            if compressed:
                # Set zlib_size
                blob[0x54:0x58] = zlib_size.to_bytes(4, 'little')

            entry = HeaderEntry(None, blob, id_, total_size, 0x0, blob, psptool)

            if signed:
                entry.signature[:] = private_key.sign(entry.get_signed_bytes())

            return entry
        else:
            raise Entry.TypeError()

    def __init__(self, parent_directory, parent_buffer, type_, buffer_size, buffer_offset: int, blob, psptool,
                 destination: int = None):
        super().__init__(parent_buffer, buffer_size, buffer_offset=buffer_offset)

        # TODO: Fix to reference of FET
        self.blob = blob
        self.psptool = psptool
        self.type = type_
        self.destination = destination
        # todo: deduplicate Entry objects pointing to the same address (in `from_fields`?)
        self.references = [parent_directory] if parent_directory is not None else []
        self.parent_directory = parent_directory

        self.compressed = False
        self.encrypted = False
        self.is_legacy = False
        self.sha256_verified = False

        try:
            self._parse()
        except (struct.error, AssertionError):
            self.psptool.ph.print_warning(f"Couldn't parse entry at: 0x{self.get_address():x}. "
                                          f"Type: {self.get_readable_type()}. Size 0x{len(self):x}")
            raise Entry.ParseError()

    @property
    def signed(self) -> bool:
        return False

    @property
    def has_sha256_checksum(self) -> bool:
        return False

    def __repr__(self):
        return f'{self.__class__.__name__}(type={hex(self.type)}, address={hex(self.get_address())}, ' \
               f'size={hex(self.buffer_size)}, len(references)={len(self.references)})'

    def __eq__(self, other):
        return self.type == other.type and self.get_address() == other.get_address() and \
              self.buffer_size == other.buffer_size

    def __hash__(self):
        return hash((self.type, self.get_address(), self.buffer_size))

    def __lt__(self, other):
        return self.get_address() < other.get_address()

    def _parse(self):
        pass

    def get_readable_type(self):
        if self.type in BIOS_ENTRY_TYPES:
            return "BIOS"
        if self.type in self.DIRECTORY_ENTRY_TYPES:
            return f'{self.DIRECTORY_ENTRY_TYPES[self.type]}~{hex(self.type)}'
        else:
            return hex(self.type)

    def get_readable_destination_address(self):
        return hex(self.destination)

    def get_readable_version(self):
        return ''

    def get_readable_magic(self):
        return ''

    def get_readable_signed_by(self):
        return ''

    def shannon_entropy(self):
        return shannon(self[:])

    def md5(self):
        m = md5()
        m.update(self.get_bytes())
        return m.hexdigest()

    def move_buffer(self, new_address, size):
        current_address = self.get_address()
        move_offset = new_address - current_address
        self.buffer_offset += move_offset
        self.buffer_size = int(ceil(size / self.ENTRY_ALIGNMENT)) * self.ENTRY_ALIGNMENT

        # update all directories' headers that point to this entry
        for directory in self.references:
            directory.update_entry_fields(self, self.type, self.buffer_size, self.buffer_offset)


class KeyStoreEntry(Entry):

    def _parse(self):

        # Will be set by the CertificateTree created after the blob
        self.signed_entity = None

        self.header = KeyStoreEntryHeader(self)

        key_store_start = self.header.buffer_size
        key_store_size = self.header.body_size
        self.key_store = KeyStore(self, key_store_size, buffer_offset=key_store_start)

        signature_start = key_store_start + key_store_size
        signature_size = self.header.signature_size
        assert signature_size in {0x100, 0x200}
        self.signature = Signature(self, signature_size, signature_start)
        #self.signature = ReversedSignature(self, signature_size, signature_start)

        if self.header.has_sha256_checksum:
            self.sha256_verified = self.verify_sha256()

        assert signature_start + signature_size == self.buffer_size

    def get_signed_bytes(self):
        return self.header.get_bytes() + self.key_store.get_bytes()

    def get_readable_version(self):
        return '1'

    def get_readable_magic(self):
        return f'{self.header.magic}'[2:-1]

    def get_readable_signed_by(self):
        return self.header.certifying_id.magic

    @property
    def signed(self):
        return True

    @property
    def _sha256_checksum_flag_2(self):
        nb = NestedBuffer(self, 0x4, 0x58)
        return struct.unpack(">I", nb.get_bytes())[0]

    @property
    def has_sha256_checksum(self) -> bool:
        return self.header.has_sha256_checksum

    def verify_sha256(self) -> bool:
        if self.header.sha256_checksum.get_bytes() == sha256(self.key_store.get_bytes()).digest():
            return True
        self.psptool.ph.print_warning(f"Could not verify sha256 checksum for {self}")
        return False

    def update_sha256(self):
        self.header.sha256_checksum[:] = sha256(self.key_store.get_bytes()).digest()
        self.verify_sha256()


class KeyStoreEntryHeader(NestedBuffer):

    HEADER_SIZE = 0x100

    def __init__(self, entry):
        super().__init__(entry, self.HEADER_SIZE)

        self._magic = NestedBuffer(self, 0x4, buffer_offset=0x10)
        assert self.magic in {b'$PS1', 4*b'\0'}

        self._body_size = NestedBuffer(self, 0x4, buffer_offset=0x14)
        self._packed_size = NestedBuffer(self, 0x4, buffer_offset=0x6c)
        assert self.signature_size in {0x100, 0x200}

        self.certifying_id = KeyId(self, 0x10, buffer_offset=0x38)

        self._unknown_constant_1 = NestedBuffer(self, 0x4, buffer_offset=0x30)
        self._unknown_constant_2 = NestedBuffer(self, 0x4, buffer_offset=0x34)
        self._unknown_constant_3 = NestedBuffer(self, 0x4, buffer_offset=0x7c)

        assert self.unknown_constants == (b'\1\0\0\0', b'\2\0\0\0', b'P\0\0\0')

        self._sha256_checksum_flag_1 = NestedBuffer(self, 0x4, buffer_offset=0x4c)
        self._sha256_checksum_flag_2 = NestedBuffer(self, 0x4, buffer_offset=0x58)

        self.sha256_checksum = None
        if self.has_sha256_checksum:
            self.sha256_checksum = NestedBuffer(self, 0x20, buffer_offset=0xd0)

        zero_ranges = {
            (0x00, 0x10),
            (0x18, 0x18),
            (0x48, 0x04),
            (0x50, 0x08),
            (0x5c, 0x10),
            (0x70, 0x0c),
            (0x80, 0x50),
            (0xf0, 0x10),
        }
        for (start, length) in zero_ranges:
            assert self.get_bytes(start, length) == b'\0' * length

    @property
    def magic(self) -> bytes:
        return self._magic.get_bytes()

    @magic.setter
    def magic(self, value: bytes):
        self._magic[:] = value

    @property
    def body_size(self) -> int:
        return int.from_bytes(self._body_size.get_bytes(), 'little')

    @property
    def packed_size(self) -> int:
        return int.from_bytes(self._packed_size.get_bytes(), 'little')

    @property
    def signature_size(self) -> int:
        return self.packed_size - self.HEADER_SIZE - self.body_size

    @property
    def unknown_constants(self) -> (bytes, bytes, bytes):
        return (
                self._unknown_constant_1.get_bytes(),
                self._unknown_constant_2.get_bytes(),
                self._unknown_constant_3.get_bytes(),
                )

    @property
    def sha256_checksum_flag_1(self) -> int:
        return int.from_bytes(self._sha256_checksum_flag_1.get_bytes(), 'little')

    @property
    def sha256_checksum_flag_2(self) -> int:
        return int.from_bytes(self._sha256_checksum_flag_2.get_bytes(), 'big')

    @property
    def has_sha256_checksum(self) -> bool:
        assert self.sha256_checksum_flag_1 == self.sha256_checksum_flag_2
        assert self.sha256_checksum_flag_1 in {0, 1}
        return self.sha256_checksum_flag_1 == 1


class KeyStore(NestedBuffer):

    HEADER_SIZE = 0x50

    def __init__(self, parent_buffer, buffer_size: int, buffer_offset: int = 0):
        super().__init__(parent_buffer, buffer_size, buffer_offset)

        # parse header
        self.header = NestedBuffer(self, self.HEADER_SIZE)

        self._size = NestedBuffer(self.header, 0x4, buffer_offset=0)
        assert self.size == self.buffer_size

        self._unknown_flag = NestedBuffer(self.header, 0x4, buffer_offset=0x4)
        assert self.unknown_flag

        self.magic = NestedBuffer(self.header, 0x4, buffer_offset=0x8)
        assert self.magic.get_bytes() == b'$KDB'

        assert self.header.get_bytes(0xc, 0x44) == b'\0' * 0x44

        # parse body
        body_start = self.header.buffer_size
        body_size = self.buffer_size - body_start
        assert body_size > 0
        self.body = NestedBuffer(self, body_size, buffer_offset=body_start)

        next_key_start = 0
        self.keys = []
        while next_key_start < body_size:
            key = KeyStoreKey(self.body, next_key_start)
            self.keys.append(key)
            next_key_start += key.size

    @property
    def size(self) -> int:
        return int.from_bytes(self._size.get_bytes(), 'little')

    @property
    def unknown_flag(self) -> bool:
        value = int.from_bytes(self._unknown_flag.get_bytes(), 'little')
        assert value in {0,1}
        return value == 1


class KeyStoreKey(NestedBuffer):

    HEADER_SIZE = 0x50

    def __init__(self, body: NestedBuffer, offset: int):

        # Will be set by the CertificateTree created after the blob
        self.pubkey_entity = None

        # init self
        size = int.from_bytes(body.get_bytes(offset, 0x4), 'little')
        super().__init__(body, size, buffer_offset=offset)

        # init header
        self.header = NestedBuffer(body, self.HEADER_SIZE, buffer_offset=offset)

        # init crypto_material (body)
        body_start = offset + self.HEADER_SIZE
        body_size = size - self.HEADER_SIZE
        assert body_size > 0
        self.crypto_material = NestedBuffer(body, body_size, buffer_offset=body_start)

        # init header fields
        self._size = NestedBuffer(self.header, 0x4, buffer_offset=0)
        assert self.size == self.buffer_size

        self._unknown_flag = NestedBuffer(self.header, 0x4, buffer_offset=0x4)
        assert self.unknown_flag

        self._unknown_id = NestedBuffer(self.header, 0x4, buffer_offset=0x8)
        assert self.unknown_id < 0x100

        self._rsa_exponent = NestedBuffer(self.header, 0x4, buffer_offset=0xc)
        assert self.rsa_exponent == 0x10001

        self.key_id = KeyId(self.header, 0x10, buffer_offset=0x10)

        self._key_size = NestedBuffer(self.header, 0x4, buffer_offset=0x20)
        assert self.key_size == self.crypto_material.buffer_size << 3

        assert self.header.get_bytes(0x24, 0x2c) == b'\0' * 0x2c

    @property
    def size(self) -> int:
        return int.from_bytes(self._size.get_bytes(), 'little')

    @property
    def unknown_flag(self) -> bool:
        value = int.from_bytes(self._unknown_flag.get_bytes(), 'little')
        assert value in {0,1}
        return value == 1

    @property
    def unknown_id(self) -> int:
        return int.from_bytes(self._unknown_id.get_bytes(), 'little')

    @property
    def rsa_exponent(self) -> int:
        return int.from_bytes(self._rsa_exponent.get_bytes(), 'little')

    @property
    def key_size(self) -> int:
        return int.from_bytes(self._key_size.get_bytes(), 'little')


class UnknownPubkeyEntryVersion(Exception):
    pass


class PubkeyEntry(Entry):

    HEADER_LEN = 0x40

    def _parse(self):
        """ SEV spec B.1 """

        # Will be set by the CertificateTree created after the blob
        self.signed_entity = None
        self.pubkey_entity = None

        # Will be set by blob.find_inline_pubkeys
        self.is_inline = False
        self.parent_entry = None

        # misc info
        self._version = NestedBuffer(self, 4)
        if self.version != 1:
            raise UnknownPubkeyEntryVersion
        self._key_usage = NestedBuffer(self, 4, 0x24)

        # key ids
        self.key_id = KeyId(self, 0x10, 0x4)
        self.certifying_id = KeyId(self, 0x10, 0x14)

        # crypto material
        self._pubexp_bits = NestedBuffer(self, 4, 0x38)
        self._modulus_bits = NestedBuffer(self, 4, 0x3c)
        assert self.pubexp_bits == self.modulus_bits
        assert self.pubexp_bits in {2048, 4096}

        self.crypto_material = NestedBuffer(self, self.pubexp_size + self.modulus_size, self.HEADER_LEN)
        self._pubexp = NestedBuffer(self.crypto_material, self.pubexp_size)
        self._modulus = NestedBuffer(self.crypto_material, self.modulus_size, self.pubexp_size)
        assert self.pubexp == 0x10001

        # signature
        if self.signed:
            assert self.signature_size in {0x100, 0x200}
            signature_start = self.HEADER_LEN + self.pubexp_size + self.modulus_size
            self.signature = ReversedSignature(self, self.signature_size, signature_start)

    @property
    def version(self) -> int:
        return int.from_bytes(self._version.get_bytes(), 'little')

    @property
    def key_usage(self) -> int:
        return int.from_bytes(self._key_usage.get_bytes(), 'little')

    @property
    def pubexp_bits(self) -> int:
        return int.from_bytes(self._pubexp_bits.get_bytes(), 'little')

    @property
    def modulus_bits(self) -> int:
        return int.from_bytes(self._modulus_bits.get_bytes(), 'little')

    @property
    def pubexp_size(self) -> int:
        assert self.pubexp_bits & 0x3 == 0
        return self.pubexp_bits >> 3

    @property
    def modulus_size(self) -> int:
        assert self.modulus_bits & 0x3 == 0
        return self.modulus_bits >> 3

    @property
    def signature_size(self) -> int:
        return self.buffer_size - self.HEADER_LEN - self.pubexp_size - self.modulus_size

    @property
    def signed(self) -> bool:
        return self.signature_size != 0

    @property
    def pubexp(self) -> int:
        return int.from_bytes(self._pubexp.get_bytes(), 'little')

    @property
    def modulus(self) -> int:
        return int.from_bytes(self._modulus.get_bytes(), 'little')

    def get_signed_bytes(self):
        return self.get_bytes(0, self.buffer_size - self.signature_size)

    def get_readable_signed_by(self):
        if self.signed:
            return self.certifying_id.magic

    def get_readable_magic(self):
        return self.key_id.magic

    def get_readable_version(self):
        return str(self.version)


class HeaderEntry(Entry):

    HEADER_LEN = 0x100

    def _parse(self):
        self.header = NestedBuffer(self, HeaderEntry.HEADER_LEN)

        # Will be set by the CertificateTree created after the blob
        self.signed_entity = None

        # Will be set by blob._find_inline_pubkeys
        self.inline_keys = set()

        # todo: use NestedBuffers instead of saving by value
        self.magic = self.header[0x10:0x14]
        self.size_signed = struct.unpack('<I', self.header[0x14:0x18])[0]
        self.encrypted = struct.unpack('<I', self.header[0x18:0x1c])[0] == 1
        self._signed = NestedBuffer(self, 4, 0x30)
        self.signature_fingerprint = hexlify(self.header[0x38:0x48])
        self.compressed = struct.unpack('<I', self.header[0x48:0x4c])[0] == 1
        self.size_uncompressed = struct.unpack('<I', self.header[0x50:0x54])[0]
        self.version = self.header[0x63:0x5f:-1]
        self.load_addr = struct.unpack('<I', self.header[0x68:0x6c])[0]
        self.rom_size = struct.unpack('<I', self.header[0x6c:0x70])[0]
        self.zlib_size = struct.unpack('<I', self.header[0x54:0x58])[0]

        self.iv = hexlify(self.header[0x20:0x30])
        self.unknown_bool = struct.unpack('<I', self.header[0x7c:0x80])[0]
        self.wrapped_key = hexlify(self.header[0x80:0x90])

        # TODO: Take care of headers with only 0xfff...
        # TODO if zlib_size == 0 try size_signed

        assert(self.compressed in [0, 1])
        assert(self.encrypted in [0, 1])

        if self.signed:
            self._parse_signature()
        else:
            self.signature_len = 0

        self.header_len = 0x100

        if self.rom_size == 0 or (self.compressed and self.zlib_size == 0):
            # Try to parse as legacy header
            self._parse_legacy_hdr()
        else:
            self._parse_hdr()

        self._sha256_checksum = NestedBuffer(self, 0x20, 0xd0)
        if self.has_sha256_checksum:
            self.sha256_verified = self.verify_sha256()

        return

    def _parse_signature(self):
        if self.signature_fingerprint != hexlify(16 * b'\x00'):

            body_size = self.size_signed
            if self.compressed:
                body_size = self.zlib_size

            self.signature_len = self.rom_size - 0x100 - body_size
            if self.signature_len < 0:
                self.signature_len = 0
            if self.signature_len > 0x200:
<<<<<<< HEAD
                # this is a best-effort guess made for e.g. PSP_FW_TRUSTED_OS~0x2
=======
>>>>>>> 8dc5c85e
                self.signature_len = 0x100

            if self.signature_len % 0x100 > 0x10:
                # self.psptool.ph.print_warning(f"Signature size of 0x{self.signature_len:x} seems odd!")
                pass

            self.signature_len >>= 8
            self.signature_len <<= 8

            if self.signature_len not in {0x100, 0x200}:
                # self.psptool.ph.print_warning(f"Signature size of 0x{self.signature_len:x} seems odd!")
                # self.psptool.ph.print_warning(f"signe_sz=0x{self.size_signed:x}")
                # self.psptool.ph.print_warning(f"rom_sz=0x{self.rom_size:x}")
                # self.psptool.ph.print_warning(f"zlib_sz=0x{self.zlib_size:x}")
                pass

            # self.psptool.ph.print_warning(f"Couldn't find corresponding key in blob for entry at: 0x{self.get_address():x}. Type: "
                              # f"{self.get_readable_type()}")
        else:
            self.psptool.ph.print_warning("ERROR: Signed but no key id present")

    def _parse_legacy_hdr(self):
        self.buffer_size = self.size_signed + self.header_len + self.signature_len
        self.buffer_size &= 0x00ffffff

        if self.compressed:
            self.zlib_size = self.size_signed

        if self.signed:
            self.signature = NestedBuffer(self, self.signature_len, self.buffer_size - self.signature_len)

        self.body = NestedBuffer(self, len(self) - self.size_signed - self.header_len, self.header_len)
        self.is_legacy = True

    def _parse_hdr(self):
        if self.rom_size == 0:
            # TODO throw exception
            self.buffer_size = self.size_signed + self.header_len
            self.psptool.ph.print_warning("ERROR. rom size is zero")
        else:
            self.buffer_size = self.rom_size

        if self.signed:
            buf_start = self.get_address()
            sig_start = self.get_address() + self.rom_size - self.signature_len
            # self.psptool.ph.print_warning(f"Signature at: 0x{buf_start:x} sig_start: 0x{sig_start:x}")
            self.signature = NestedBuffer(self, self.signature_len, sig_start - buf_start)

        if self.compressed:
            if self.zlib_size == 0:
                # Todo throw exception
                self.psptool.ph.print_warning(f"ERROR: Weird entry. Address 0x{self.get_address():x}")

        # Get IV and wrapped KEY from entry header
        if self.encrypted:
            self.iv = self.header[0x20:0x30]
            self.key = self.header[0x80:0x90]
            assert(self.iv != (b'\x00' * 16))
            assert(self.key != (b'\x00' * 16))

        self.body = NestedBuffer(self, len(self) - self.header_len - self.signature_len, self.header_len)
        self.is_legacy = False

    @property
    def signed(self) -> bool:
        signed = int.from_bytes(self._signed.get_bytes(), 'little')
        assert signed in {0, 1, 0xffff0000}, f'did not expect signed to be 0x{signed:x}'
        return signed != 0

    # @property
    # def _sha256_checksum_flag_1(self):
    #     nb = NestedBuffer(self, 0x4, 0x4c)
    #     return struct.unpack(">I", nb.get_bytes())[0]
    #
    # @_sha256_checksum_flag_1.setter
    # def _sha256_checksum_flag_1(self, value):
    #     nb = NestedBuffer(self, 0x4, 0x4c)
    #     nb[:] = value

    @property
    def _sha256_checksum_flag_2(self):
        nb = NestedBuffer(self, 0x4, 0x58)
        return struct.unpack(">I", nb.get_bytes())[0]

    @property
    def has_sha256_checksum(self) -> bool:
        return self._sha256_checksum_flag_2 == 1

    def verify_sha256(self, print_warning=True) -> bool:
        if self._sha256_checksum.get_bytes() == sha256(self.get_decompressed_body()).digest():
            return True
        if print_warning:
            self.psptool.ph.print_warning(f"Could not verify sha256 checksum for {self}")
        return False

    def update_sha256(self):
        self._sha256_checksum[:] = sha256(self.get_decompressed_body()).digest()
        self.verify_sha256()

    def get_readable_version(self):
        return '.'.join([hex(b)[2:].upper() for b in self.version])

    def get_ikek_md5sum(self) -> bytes:
        ikek = self.parent_buffer.get_entries_by_type(0x21)[0]
        m = md5()
        m.update(ikek.get_bytes())
        return m.digest()

    def get_readable_magic(self):
        # if self.magic == b'\x01\x00\x00\x00':
            # actually twice as long, but SMURULESMURULES is kinda redundant
            # readable_magic= self[0x0:0x4]
        if self.magic == b'\x05\x00\x00\x00':
            readable_magic = b'0x05'
        else:
            readable_magic = self.magic

        try:
            # Try to encode the id as ascii
            readable_magic = str(readable_magic, encoding='ascii')
            # and remove unprintable chars
            readable_magic = ''.join(s for s in readable_magic if s in string.printable)
        except UnicodeDecodeError:
            return ''

        return readable_magic

    def get_readable_signed_by(self):
        return str(self.signature_fingerprint, encoding='ascii').upper()[:4]

    def get_signed_bytes(self) -> bytes:
        if self.compressed:
            # TODO: there are some exceptions to this behaviour
            return self.header.get_bytes() + self.get_decompressed_body()
        elif self.encrypted:
            return self.get_decrypted()[:self.size_signed + self.header_len]
        else:
            return self.get_bytes()[:self.size_signed + self.header_len]

    def get_decompressed_body(self) -> bytes:
        if not self.compressed:
            return self.body.get_bytes()
        else:
            try:
                return zlib_decompress(self.body.get_bytes()[:self.zlib_size])
            except:
                self.psptool.ph.print_warning(f"ZLIB decompression failed on entry {self.get_readable_type()}")
                return self.body.get_bytes()

    def get_decrypted(self) -> bytes:
        return self.header.get_bytes() + self.get_decrypted_body()

    def get_decrypted_body(self) -> bytes:
        if not self.encrypted:
            return self.body.get_bytes()
        else:
            unwrapped_ikek = self.get_unwrapped_ikek()
            assert(unwrapped_ikek != None)
            return decrypt(self.body.get_bytes(), self.key, unwrapped_ikek, self.iv)

    def get_unwrapped_ikek(self) -> bytes:
        # TODO: Find out how to identify the correct IKEK.
        #       For now assume that the zen+ IKEK is correct.

        # if self.get_ikek_md5sum() == self.HASH_IKEK_ZEN:
        #     return self.UNWRAPPED_IKEK_ZEN
        # if self.get_ikek_md5sum() == self.HASH_IKEK_ZEN_PLUS:
        #     return self.UNWRAPPED_IKEK_ZEN_PLUS
        # else:
        #     return None

        return self.UNWRAPPED_IKEK_ZEN_PLUS

    def shannon_entropy(self):
        return shannon(self.body[:])

    def md5(self):
        m = md5()
        try:
            m.update(self.body.get_bytes())
        except:
            self.psptool.ph.print_warning(f"Get bytes failed at entry: 0x{self.get_address():x} type: {self.get_readable_type()} size: 0x{self.buffer_size:x}")
        return m.hexdigest()
<|MERGE_RESOLUTION|>--- conflicted
+++ resolved
@@ -767,10 +767,8 @@
             if self.signature_len < 0:
                 self.signature_len = 0
             if self.signature_len > 0x200:
-<<<<<<< HEAD
+
                 # this is a best-effort guess made for e.g. PSP_FW_TRUSTED_OS~0x2
-=======
->>>>>>> 8dc5c85e
                 self.signature_len = 0x100
 
             if self.signature_len % 0x100 > 0x10:
